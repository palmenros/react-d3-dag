<<<<<<< HEAD
import Dag from './Dag';

export default Dag;
=======
import Tree from './Tree/index.js';

export * from './Tree/types.js';
export * from './types/common.js';

export { Tree };
export default Tree;
>>>>>>> e67115af
<|MERGE_RESOLUTION|>--- conflicted
+++ resolved
@@ -1,13 +1,7 @@
-<<<<<<< HEAD
-import Dag from './Dag';
+import Dag from './Dag/index.js';
 
-export default Dag;
-=======
-import Tree from './Tree/index.js';
-
-export * from './Tree/types.js';
+export * from './Dag/types.js';
 export * from './types/common.js';
 
-export { Tree };
-export default Tree;
->>>>>>> e67115af
+export { Dag };
+export default Dag;