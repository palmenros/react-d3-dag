import React, { SyntheticEvent } from 'react';
import { select } from 'd3-selection';

import { Orientation, Point, TreeNodeDatum, RenderCustomNodeElementFn } from '../types/common';
import DefaultNodeElement from './DefaultNodeElement';
import { DagNode } from 'd3-dag';

type NodeEventHandler = (dagNode: DagNode<TreeNodeDatum>, evt: SyntheticEvent) => void;

type NodeProps = {
  data: TreeNodeDatum;
  position: Point;
  dagNode: DagNode<TreeNodeDatum>;
  nodeClassName: string;
  nodeSize: {
    x: number;
    y: number;
  };
  orientation: Orientation;
  enableLegacyTransitions: boolean;
  transitionDuration: number;
  renderCustomNodeElement: RenderCustomNodeElementFn;
  onNodeToggle: (nodeId: string) => void;
  onNodeClick: NodeEventHandler;
  onNodeMouseOver: NodeEventHandler;
  onNodeMouseOut: NodeEventHandler;
  subscriptions: object;
};

type NodeState = {
  transform: string;
  initialStyle: { opacity: number };
};

export default class Node extends React.Component<NodeProps, NodeState> {
  private nodeRef: SVGGElement = null;

  state = {
    transform: this.setTransform(this.props.position, this.props.orientation, true),
    initialStyle: {
      opacity: 0,
    },
  };

  componentDidMount() {
    this.commitTransform();
  }

  componentDidUpdate() {
    this.commitTransform();
  }

  shouldComponentUpdate(nextProps: NodeProps) {
    return this.shouldNodeTransform(this.props, nextProps);
  }

  shouldNodeTransform = (ownProps: NodeProps, nextProps: NodeProps) =>
    nextProps.subscriptions !== ownProps.subscriptions ||
    nextProps.position.x !== ownProps.position.x ||
    nextProps.position.y !== ownProps.position.y ||
    nextProps.orientation !== ownProps.orientation;

  setTransform(
    position: NodeProps['position'],
    orientation: NodeProps['orientation'],
    shouldTranslateToOrigin = false
  ) {
    if (shouldTranslateToOrigin) {
      return `translate(0,0)`;
    }
    return orientation === 'horizontal'
      ? `translate(${position.y},${position.x})`
      : `translate(${position.x},${position.y})`;
  }

  applyTransform(
    transform: string,
    transitionDuration: NodeProps['transitionDuration'],
    opacity = 1,
    done = () => {}
  ) {
    if (this.props.enableLegacyTransitions) {
      select(this.nodeRef)
        // @ts-ignore
        .transition()
        .duration(transitionDuration)
        .attr('transform', transform)
        .style('opacity', opacity)
        .on('end', done);
    } else {
      select(this.nodeRef)
        .attr('transform', transform)
        .style('opacity', opacity);
      done();
    }
  }

  commitTransform() {
    const { orientation, transitionDuration, position } = this.props;
    const transform = this.setTransform(position, orientation);
    this.applyTransform(transform, transitionDuration);
  }

  // TODO: needs tests
  renderNodeElement = () => {
<<<<<<< HEAD
    const { data, dagNode, renderCustomNodeElement } = this.props;
    if (typeof renderCustomNodeElement === 'function') {
      return renderCustomNodeElement({
        dagNode,
=======
    const { data, hierarchyPointNode, renderCustomNodeElement } = this.props;
    const renderNode = typeof renderCustomNodeElement === 'function' ? renderCustomNodeElement : DefaultNodeElement;
    const nodeProps = {
        hierarchyPointNode: hierarchyPointNode,
>>>>>>> 22624a30
        nodeDatum: data,
        toggleNode: this.handleNodeToggle,
        onNodeClick: this.handleOnClick,
        onNodeMouseOver: this.handleOnMouseOver,
        onNodeMouseOut: this.handleOnMouseOut,
    };

<<<<<<< HEAD
    return DefaultNodeElement({
      dagNode,
      nodeDatum: data,
      toggleNode: this.handleNodeToggle,
      onNodeClick: this.handleOnClick,
      onNodeMouseOver: this.handleOnMouseOver,
      onNodeMouseOut: this.handleOnMouseOut,
    });
=======
    return renderNode(nodeProps)
>>>>>>> 22624a30
  };

  handleNodeToggle = () => this.props.onNodeToggle(this.props.data.__rd3dag.id);

  handleOnClick = evt => {
    this.props.onNodeClick(this.props.dagNode, evt);
  };

  handleOnMouseOver = evt => {
    this.props.onNodeMouseOver(this.props.dagNode, evt);
  };

  handleOnMouseOut = evt => {
    this.props.onNodeMouseOut(this.props.dagNode, evt);
  };

  componentWillLeave(done) {
    const { orientation, transitionDuration, position } = this.props;
    const transform = this.setTransform(position, orientation, true);
    this.applyTransform(transform, transitionDuration, 0, done);
  }

  render() {
    const { data, nodeClassName } = this.props;
    return (
      <g
        id={data.__rd3dag.id}
        ref={n => {
          this.nodeRef = n;
        }}
        style={this.state.initialStyle}
        className={[data.children ? 'rd3dag-node' : 'rd3dag-leaf-node', nodeClassName]
          .join(' ')
          .trim()}
        transform={this.state.transform}
      >
        {this.renderNodeElement()}
      </g>
    );
  }
}<|MERGE_RESOLUTION|>--- conflicted
+++ resolved
@@ -103,36 +103,19 @@
 
   // TODO: needs tests
   renderNodeElement = () => {
-<<<<<<< HEAD
     const { data, dagNode, renderCustomNodeElement } = this.props;
-    if (typeof renderCustomNodeElement === 'function') {
-      return renderCustomNodeElement({
-        dagNode,
-=======
-    const { data, hierarchyPointNode, renderCustomNodeElement } = this.props;
-    const renderNode = typeof renderCustomNodeElement === 'function' ? renderCustomNodeElement : DefaultNodeElement;
+    const renderNode =
+      typeof renderCustomNodeElement === 'function' ? renderCustomNodeElement : DefaultNodeElement;
     const nodeProps = {
-        hierarchyPointNode: hierarchyPointNode,
->>>>>>> 22624a30
-        nodeDatum: data,
-        toggleNode: this.handleNodeToggle,
-        onNodeClick: this.handleOnClick,
-        onNodeMouseOver: this.handleOnMouseOver,
-        onNodeMouseOut: this.handleOnMouseOut,
-    };
-
-<<<<<<< HEAD
-    return DefaultNodeElement({
       dagNode,
       nodeDatum: data,
       toggleNode: this.handleNodeToggle,
       onNodeClick: this.handleOnClick,
       onNodeMouseOver: this.handleOnMouseOver,
       onNodeMouseOut: this.handleOnMouseOut,
-    });
-=======
-    return renderNode(nodeProps)
->>>>>>> 22624a30
+    };
+
+    return renderNode(nodeProps);
   };
 
   handleNodeToggle = () => this.props.onNodeToggle(this.props.data.__rd3dag.id);
