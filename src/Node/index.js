import React, { PropTypes } from 'react';
import uuid from 'uuid';
import { select } from 'd3';

import './style.css';

<<<<<<< HEAD
export default class Node extends React.Component {

  constructor(props) {
    super(props);
    this.handleClick = this.handleClick.bind(this);
  }

  componentDidMount() {
    const { x, y } = this.props.nodeData;

    select(this.node)
    .transition()
    .duration(500)
    .attr('transform', this.setTransformOrientation(x, y));
  }

  // FIXME unstable re-rendering when regressing to parent coordinates
  setTransformOrientation(x, y) {
    const { orientation } = this.props;
    let transform;

    if (orientation === 'horizontal') {
      // transform = nodeData.parent !== 'null' ?
      //   `translate(${nodeData.parent.y},${nodeData.parent.x})` :
      //   `translate(${nodeData.y},${nodeData.x})`;
      transform = `translate(${y},${x})`;
    } else {
      // transform = nodeData.parent !== 'null' ?
      //   `translate(${nodeData.parent.x},${nodeData.parent.y})` :
      //   `translate(${nodeData.x},${nodeData.y})`;
      transform = `translate(${x},${y})`;
    }

    return transform;
  }

  componentWillLeave(done) {
    const { parent } = this.props.nodeData;

    select(this.node)
    .transition()
    .duration(500)
    .attr('transform', this.setTransformOrientation(parent.x, parent.y))
    .each('end', done);
  }

  handleClick() {
    this.props.onClick(this.props.nodeData.id);
  }

  render() {
    const { nodeData } = this.props;
    return (
      <g
        id={nodeData.id}
        ref={(n) => { this.node = n; }}
        className={nodeData._children ? 'nodeBase' : 'leafNodeBase'}
        transform={this.setTransformOrientation(nodeData.x, nodeData.y)}
        onClick={this.handleClick}
=======
function Node(props) {
  const { nodeData, orientation, depthFactor } = props;

  // Normalise node position for fixed depth
  if (depthFactor) {
    nodeData.y = nodeData.depth * depthFactor;
  }

  const transform = orientation === 'horizontal' ?
    `translate(${nodeData.y},${nodeData.x})` :
    `translate(${nodeData.x},${nodeData.y})`;

  return (
    <g
      id={nodeData.id}
      className={nodeData._children ? 'nodeBase' : 'leafNodeBase'}
      transform={transform}
      onClick={() => props.onClick(nodeData.id)}
    >
      <text
        className="primaryLabelBase"
        textAnchor={props.textAnchor}
        style={props.primaryLabelStyle}
        x="10"
        y="-10"
        dy=".35em"
      >
        {props.primaryLabel}
      </text>

      <circle
        r={props.circleRadius}
        style={nodeData._children ? props.circleStyle : props.leafCircleStyle}
      />

      <text
        className="secondaryLabelsBase"
        y="0"
        textAnchor={props.textAnchor}
        style={props.secondaryLabelsStyle}
>>>>>>> 9162c8d8
      >
        <text
          className="primaryLabelBase"
          textAnchor={this.props.textAnchor}
          style={this.props.primaryLabelStyle}
          x="10"
          y="-10"
          dy=".35em"
        >
          {this.props.primaryLabel}
        </text>

        <circle
          r={this.props.circleRadius}
          style={nodeData._children ? this.props.circleStyle : this.props.leafCircleStyle}
        />

        <text
          className="secondaryLabelsBase"
          y="0"
          textAnchor={this.props.textAnchor}
          style={this.props.secondaryLabelsStyle}
        >
          {this.props.secondaryLabels && Object.keys(this.props.secondaryLabels).map((labelKey) =>
            <tspan x="10" dy="1.2em" key={uuid.v4()}>
              {labelKey}: {this.props.secondaryLabels[labelKey]}
            </tspan>
          )}
        </text>
      </g>
    );
  }
}

Node.defaultProps = {
  circleRadius: 10,
  circleStyle: {
    stroke: '#000',
    strokeWidth: 2,
    fill: 'grey',
  },
  leafCircleStyle: {
    stroke: '#000',
    strokeWidth: 2,
    fill: 'transparent',
  },
};

/* eslint-disable*/
Node.propTypes = {
  nodeData: PropTypes.object.isRequired,
  orientation: PropTypes.oneOf([
    'horizontal',
    'vertical',
  ]).isRequired,
  onClick: PropTypes.func,
  depthFactor: PropTypes.number,
  primaryLabel: PropTypes.string,
  primaryLabelStyle: PropTypes.object,
  secondaryLabels: PropTypes.object,
  secondaryLabelsStyle: PropTypes.object,
  textAnchor: PropTypes.string,
  circleRadius: PropTypes.number,
  circleStyle: PropTypes.object,
  leafCircleStyle: PropTypes.object,
};
/* eslint-enable */<|MERGE_RESOLUTION|>--- conflicted
+++ resolved
@@ -4,7 +4,6 @@
 
 import './style.css';
 
-<<<<<<< HEAD
 export default class Node extends React.Component {
 
   constructor(props) {
@@ -56,7 +55,11 @@
   }
 
   render() {
-    const { nodeData } = this.props;
+    const { nodeData, depthFactor } = this.props;
+
+    if (depthFactor) {
+      nodeData.y = nodeData.depth * depthFactor;
+    }
     return (
       <g
         id={nodeData.id}
@@ -64,48 +67,6 @@
         className={nodeData._children ? 'nodeBase' : 'leafNodeBase'}
         transform={this.setTransformOrientation(nodeData.x, nodeData.y)}
         onClick={this.handleClick}
-=======
-function Node(props) {
-  const { nodeData, orientation, depthFactor } = props;
-
-  // Normalise node position for fixed depth
-  if (depthFactor) {
-    nodeData.y = nodeData.depth * depthFactor;
-  }
-
-  const transform = orientation === 'horizontal' ?
-    `translate(${nodeData.y},${nodeData.x})` :
-    `translate(${nodeData.x},${nodeData.y})`;
-
-  return (
-    <g
-      id={nodeData.id}
-      className={nodeData._children ? 'nodeBase' : 'leafNodeBase'}
-      transform={transform}
-      onClick={() => props.onClick(nodeData.id)}
-    >
-      <text
-        className="primaryLabelBase"
-        textAnchor={props.textAnchor}
-        style={props.primaryLabelStyle}
-        x="10"
-        y="-10"
-        dy=".35em"
-      >
-        {props.primaryLabel}
-      </text>
-
-      <circle
-        r={props.circleRadius}
-        style={nodeData._children ? props.circleStyle : props.leafCircleStyle}
-      />
-
-      <text
-        className="secondaryLabelsBase"
-        y="0"
-        textAnchor={props.textAnchor}
-        style={props.secondaryLabelsStyle}
->>>>>>> 9162c8d8
       >
         <text
           className="primaryLabelBase"
