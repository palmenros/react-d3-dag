// Importing CSS files globally (e.g. `import "./styles.css"`) can cause resolution issues with certain
// libraries/frameworks.
// Example: Next.js (https://github.com/vercel/next.js/blob/master/errors/css-npm.md)
//
// Since rd3dag's CSS is bare bones to begin with, we provide all required styles as a template string,
// which can be imported like any other TS/JS module and inlined into a `<style></style>` tag.

export default `
/* Tree */
.rd3dag-tree-container {
  width: 100%;
  height: 100%;
}

.rd3dag-grabbable {
  cursor: move; /* fallback if grab cursor is unsupported */
  cursor: grab;
  cursor: -moz-grab;
  cursor: -webkit-grab;
}
.rd3dag-grabbable:active {
    cursor: grabbing;
    cursor: -moz-grabbing;
    cursor: -webkit-grabbing;
}

/* Node */
.rd3dag-node {
  cursor: pointer;
  fill: #777;
  stroke: #000;
  stroke-width: 2;
}

.rd3dag-leaf-node {
  cursor: pointer;
  fill: transparent;
  stroke: #000;
  stroke-width: 1;
}

<<<<<<< HEAD
.rd3dag-label__title {
  stroke: #000;
  stroke-width: 1;
}

.rd3dag-label__attributes {
  stroke: #777;
  stroke-width: 1;
=======
.rd3t-label__title {
  fill: #000;
  stroke: none;
  font-weight: bolder;
}

.rd3t-label__attributes {
  fill: #777;
  stroke: none;
  font-weight: bolder;
>>>>>>> e67115af
  font-size: smaller;
}

/* Link */
.rd3dag-link {
  fill: none;
  stroke: #000;
}
`;<|MERGE_RESOLUTION|>--- conflicted
+++ resolved
@@ -39,27 +39,16 @@
   stroke-width: 1;
 }
 
-<<<<<<< HEAD
 .rd3dag-label__title {
-  stroke: #000;
-  stroke-width: 1;
-}
-
-.rd3dag-label__attributes {
-  stroke: #777;
-  stroke-width: 1;
-=======
-.rd3t-label__title {
   fill: #000;
   stroke: none;
   font-weight: bolder;
 }
 
-.rd3t-label__attributes {
+.rd3dag-label__attributes {
   fill: #777;
   stroke: none;
   font-weight: bolder;
->>>>>>> e67115af
   font-size: smaller;
 }
 
