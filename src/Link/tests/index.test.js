import React from 'react';
import { shallow } from 'enzyme';

import Link from '../index';

describe('<Link />', () => {
  const linkData = {
    source: {
      x: 123,
      y: 321,
    },
    target: {
      x: 456,
      y: 654,
    },
  };

<<<<<<< HEAD
  // Clear method spies on prototype before each test
=======
  // Clear method spies on prototype before next test
>>>>>>> 1fee51f7
  afterEach(() => jest.clearAllMocks());

  it('should apply the base className', () => {
    const renderedComponent = shallow(
      <Link
        linkData={linkData}
        pathFunc="diagonal"
        orientation="horizontal"
      />
    );

    expect(renderedComponent.prop('className')).toBe('linkBase');
  });

  it('should call the appropriate path func based on `props.pathFunc`', () => {
    jest.spyOn(Link.prototype, 'diagonalPath');
    jest.spyOn(Link.prototype, 'elbowPath');
    const diagonalComponent = shallow(
      <Link
        linkData={linkData}
        pathFunc="diagonal"
        orientation="horizontal"
      />
    );
    const elbowComponent = shallow(
      <Link
        linkData={linkData}
        pathFunc="elbow"
        orientation="horizontal"
      />
    );

    expect(diagonalComponent.instance().diagonalPath).toHaveBeenCalled();
    expect(elbowComponent.instance().elbowPath).toHaveBeenCalled();
  });

  it('should return an appropriate elbowPath according to `props.orientation`', () => {
    expect(
      Link.prototype.elbowPath(linkData, 'horizontal')
    ).toBe(`M${linkData.source.y},${linkData.source.x}V${linkData.target.x}H${linkData.target.y}`);
    expect(
      Link.prototype.elbowPath(linkData, 'vertical')
    ).toBe(`M${linkData.source.x},${linkData.source.y}V${linkData.target.y}H${linkData.target.x}`);
  });
});<|MERGE_RESOLUTION|>--- conflicted
+++ resolved
@@ -15,11 +15,7 @@
     },
   };
 
-<<<<<<< HEAD
   // Clear method spies on prototype before each test
-=======
-  // Clear method spies on prototype before next test
->>>>>>> 1fee51f7
   afterEach(() => jest.clearAllMocks());
 
   it('should apply the base className', () => {
